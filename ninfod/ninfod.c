/* $USAGI: ninfod.c,v 1.34 2003-01-15 06:41:23 mk Exp $ */
/*
 * Copyright (C) 2002 USAGI/WIDE Project.
 * All rights reserved.
 * 
 * Redistribution and use in source and binary forms, with or without
 * modification, are permitted provided that the following conditions
 * are met:
 * 1. Redistributions of source code must retain the above copyright
 *    notice, this list of conditions and the following disclaimer.
 * 2. Redistributions in binary form must reproduce the above copyright
 *    notice, this list of conditions and the following disclaimer in the
 *    documentation and/or other materials provided with the distribution.
 * 3. Neither the name of the project nor the names of its contributors
 *    may be used to endorse or promote products derived from this software
 *    without specific prior written permission.
 * 
 * THIS SOFTWARE IS PROVIDED BY THE PROJECT AND CONTRIBUTORS ``AS IS'' AND
 * ANY EXPRESS OR IMPLIED WARRANTIES, INCLUDING, BUT NOT LIMITED TO, THE
 * IMPLIED WARRANTIES OF MERCHANTABILITY AND FITNESS FOR A PARTICULAR PURPOSE
 * ARE DISCLAIMED.  IN NO EVENT SHALL THE PROJECT OR CONTRIBUTORS BE LIABLE
 * FOR ANY DIRECT, INDIRECT, INCIDENTAL, SPECIAL, EXEMPLARY, OR CONSEQUENTIAL
 * DAMAGES (INCLUDING, BUT NOT LIMITED TO, PROCUREMENT OF SUBSTITUTE GOODS
 * OR SERVICES; LOSS OF USE, DATA, OR PROFITS; OR BUSINESS INTERRUPTION)
 * HOWEVER CAUSED AND ON ANY THEORY OF LIABILITY, WHETHER IN CONTRACT, STRICT
 * LIABILITY, OR TORT (INCLUDING NEGLIGENCE OR OTHERWISE) ARISING IN ANY WAY
 * OUT OF THE USE OF THIS SOFTWARE, EVEN IF ADVISED OF THE POSSIBILITY OF
 * SUCH DAMAGE.
 */
/*
 * Author:
 * 	YOSHIFUJI Hideaki <yoshfuji@linux-ipv6.org>
 */

#if HAVE_CONFIG_H
#include "config.h"
#endif

#if HAVE_SYS_TYPES_H
# include <sys/types.h>
#endif
#if STDC_HEADERS
# include <stdio.h>
# include <stdlib.h>
# include <stddef.h>
# include <stdarg.h>
#else
# if HAVE_STDLIB_H
#  include <stdlib.h>
# endif
#endif

#if HAVE_STRING_H
# if !STDC_HEADERS && HAVE_MEMORY_H
#  include <memory.h>
# endif
# include <string.h>
#endif
#if HAVE_STRINGS_H
# include <strings.h>
#endif
#if HAVE_INTTYPES_H
# include <inttypes.h>
#else
# if HAVE_STDINT_H
#  include <stdint.h>
# endif
#endif
#if HAVE_UNISTD_H
# include <unistd.h>
#endif

#if HAVE_SYS_UIO_H
#include <sys/uio.h>
#endif

#include <sys/socket.h>

#if HAVE_NETINET_IN_H
# include <netinet/in.h>
#endif

#if HAVE_NETINET_ICMP6_H
# include <netinet/icmp6.h>
#endif
#ifndef HAVE_STRUCT_ICMP6_NODEINFO
# include "icmp6_nodeinfo.h"
#endif

#if HAVE_NETDB_H
# include <netdb.h>
#endif
#include <errno.h>

#include <signal.h>

#if HAVE_SYSLOG_H
# include <syslog.h>
#endif

<<<<<<< HEAD
=======
#if HAVE_PWD_H
# include <pwd.h>
#endif

>>>>>>> 2b83ad57
#if HAVE_SYS_CAPABILITY_H
# include <sys/prctl.h>
# include <sys/capability.h>
#endif

#include "ninfod.h"

#ifndef offsetof
# define offsetof(aggregate,member)	((size_t)&((aggregate *)0)->member)
#endif

/* --------- */
/* ID */
static char *RCSID __attribute__ ((unused)) = "$USAGI: ninfod.c,v 1.34 2003-01-15 06:41:23 mk Exp $";

/* Variables */
int sock;
int daemonized;

char *appname;
static int opt_d = 0;	/* debug */
static int opt_h = 0;	/* help */
static char *opt_p = NINFOD_PIDFILE;	/* pidfile */
int opt_v = 0;		/* verbose */
static uid_t opt_u;

static int ipv6_pktinfo = IPV6_PKTINFO;

/* --------- */
#if ENABLE_DEBUG
static const __inline__ char * log_level(int priority) {
	switch(priority) {
	case LOG_EMERG:		return "EMERG";
	case LOG_ALERT:		return "ALERT";
	case LOG_CRIT:		return "CRIT";
	case LOG_ERR:		return "ERR";
	case LOG_WARNING:	return "WARNING";
	case LOG_NOTICE:	return "NOTICE";
	case LOG_INFO:		return "INFO";
	case LOG_DEBUG:		return "DEBUG";
	default:		return "???";
	}
}

void stderrlog(int pri, char *fmt, ...)
{
	va_list ap;
	va_start(ap, fmt);
	fprintf(stderr, "[%s] ", log_level(pri));
	vfprintf(stderr, fmt, ap);
	va_end(ap);
}
#endif

/* --------- */
static int __inline__ open_sock(void)
{
	return socket(PF_INET6, SOCK_RAW, IPPROTO_ICMPV6);
}

static int set_recvpktinfo(int sock)
{
	int on, ret;

	on = 1;

#if defined(IPV6_RECVPKTINFO)
	ret = setsockopt(sock,
			 IPPROTO_IPV6, IPV6_RECVPKTINFO,
			 &on, sizeof(on));
	if (!ret)
		return 0;
# if defined(IPV6_2292PKTINFO)
	ret = setsockopt(sock,
			 IPPROTO_IPV6, IPV6_2292PKTINFO,
			 &on, sizeof(on));
	if (!ret) {
		ipv6_pktinfo = IPV6_2292PKTINFO;
		return 0;
	}

	DEBUG(LOG_ERR, "setsockopt(IPV6_RECVPKTINFO/IPV6_2292PKTINFO): %s\n",
	      strerror(errno));
# else
	DEBUG(LOG_ERR, "setsockopt(IPV6_RECVPKTINFO): %s\n",
	      strerror(errno));
# endif
#else
	ret = setsockopt(sock,
			 IPPROTO_IPV6, IPV6_PKTINFO,
			 &on, sizeof(on));
	if (!ret)
		return 0;

	DEBUG(LOG_ERR, "setsockopt(IPV6_PKTINFO): %s\n",
	      strerror(errno));
#endif

	return -1;
}

static int __inline__ init_sock(int sock)
{
	struct icmp6_filter filter;
	int i;

#if NEED_IPV6CHECKSUM
	i = offsetof(struct icmp6_nodeinfo, ni_cksum);
	if (setsockopt(sock,
		       IPPROTO_IPV6, IPV6_CHECKSUM,
		       &i, sizeof(i)) < 0) {
		DEBUG(LOG_ERR, "setsockopt(IPV6_CHECKSUM): %s\n",
		      strerror(errno));
		return -1;
	}
#endif

	ICMP6_FILTER_SETBLOCKALL(&filter);
	ICMP6_FILTER_SETPASS(ICMP6_NI_QUERY, &filter);
	if (setsockopt(sock,
		       IPPROTO_ICMPV6, ICMP6_FILTER,
		       &filter, sizeof(filter)) < 0) {
		DEBUG(LOG_ERR, "setsockopt(ICMP6_FILTER): %s\n",
		      strerror(errno));
		return -1;
	}

	if (set_recvpktinfo(sock) < 0)
		return -1;

	return 0;
}

/* --------- */
int ni_recv(struct packetcontext *p)
{
	int sock = p->sock;
	struct iovec iov[1];
	struct msghdr msgh;
	char recvcbuf[CMSG_SPACE(sizeof(p->pktinfo))];
	struct cmsghdr *cmsg;
	int cc;

	DEBUG(LOG_DEBUG, "%s()\n", __func__);

	memset(&iov, 0, sizeof(iov));
	iov[0].iov_base = p->query;
	iov[0].iov_len = sizeof(p->query);

	memset(&msgh, 0, sizeof(msgh));
	msgh.msg_name = (struct sockaddr *)&p->addr;
	msgh.msg_namelen = sizeof(p->addr);
	msgh.msg_iov = iov;
	msgh.msg_iovlen = 1;
	msgh.msg_control = recvcbuf;
	msgh.msg_controllen = sizeof(recvcbuf);

	if ((cc = recvmsg(sock, &msgh, 0)) < 0)
		return -1;

	p->querylen = cc;

	memcpy(&p->addr, msgh.msg_name, msgh.msg_namelen);
	p->addrlen = msgh.msg_namelen;

	for (cmsg = CMSG_FIRSTHDR(&msgh); cmsg;
	     cmsg = CMSG_NXTHDR(&msgh, cmsg)) {
		if (cmsg->cmsg_level == IPPROTO_IPV6 &&
		    (cmsg->cmsg_type == IPV6_PKTINFO
#if defined(IPV6_2292PKTINFO)
		     || cmsg->cmsg_type == IPV6_2292PKTINFO
#endif
		    )) {
			memcpy(&p->pktinfo, CMSG_DATA(cmsg), sizeof(p->pktinfo));
			break;
		}
	}

	return 0;
}

int ni_send(struct packetcontext *p)
{
	int sock = p->sock;
	struct iovec iov[2];
	char cbuf[CMSG_SPACE(sizeof(p->pktinfo))];
	struct msghdr msgh;
	struct cmsghdr *cmsg;
	int cc;

	DEBUG(LOG_DEBUG, "%s()\n", __func__);

	memset(&iov, 0, sizeof(iov));
	iov[0].iov_base = &p->reply;
	iov[0].iov_len = sizeof(p->reply);
	iov[1].iov_base = p->replydata;
	iov[1].iov_len = p->replydatalen;

	memset(&msgh, 0, sizeof(msgh));
	msgh.msg_name = (struct sockaddr *)&p->addr;
	msgh.msg_namelen = p->addrlen;
	msgh.msg_iov = iov;
	msgh.msg_iovlen = p->replydata ? 2 : 1;

	msgh.msg_control = cbuf;
	msgh.msg_controllen = sizeof(cbuf);

	cmsg = CMSG_FIRSTHDR(&msgh);
	cmsg->cmsg_level = IPPROTO_IPV6;
	cmsg->cmsg_type = ipv6_pktinfo;
	cmsg->cmsg_len = CMSG_LEN(sizeof(p->pktinfo));
	memcpy(CMSG_DATA(cmsg), &p->pktinfo, sizeof(p->pktinfo));

	msgh.msg_controllen = cmsg->cmsg_len;

	if (p->delay) {
#if HAVE_NANOSLEEP
		struct timespec ts, rts;
		int err = 0;

		rts.tv_sec  = 0;
		rts.tv_nsec = (long)p->delay * 1000;

		do {
			ts = rts;
			err = nanosleep(&ts, &rts);
		} while(err < 0);
#else
		usleep(p->delay);	/*XXX: signal*/
#endif
	}

	cc = sendmsg(sock, &msgh, 0);
	if (cc < 0)
		DEBUG(LOG_DEBUG, "sendmsg(): %s\n", strerror(errno));

	ni_free(p->replydata);
	ni_free(p);

	return cc;
}

/* --------- */
static void sig_handler(int sig)
{
	int err;

	DEBUG(LOG_INFO, "singnal(%d) received, quit.\n", sig);
	err = unlink(opt_p);
	if (err < 0) {
		DEBUG(LOG_ERR, "failed to unlink file '%s' : %s\n",
				opt_p, strerror(errno));
		exit(1);
	}
	/* closelog() */

	exit(0);
}

static void do_daemonize(void)
{
	FILE *fp = NULL;
	struct sigaction act;
	sigset_t smask;
	pid_t pid;

	if (opt_p) {
		if (!access(opt_p, R_OK)) {
			if ((fp = fopen(opt_p, "r"))) {
				if (fscanf(fp, "%d", &pid) != 1) {
					DEBUG(LOG_ERR, "pid file '%s' exists, but read failed.\n",
					      opt_p, pid);
				} else {
					DEBUG(LOG_ERR, "pid file '%s' exists : %d\n",
					      opt_p, pid);
				}
				fclose(fp);
				exit(1);
			}
		}

		sigemptyset(&smask);
		sigaddset(&smask, SIGHUP);
		sigaddset(&smask, SIGINT);
		sigaddset(&smask, SIGQUIT);
		sigaddset(&smask, SIGTERM);

		memset(&act, 0, sizeof(act));
		act.sa_handler = sig_handler;
		act.sa_mask = smask;

		sigaction(SIGHUP, &act, NULL);
		sigaction(SIGINT, &act, NULL);
		sigaction(SIGQUIT, &act, NULL);
		sigaction(SIGTERM, &act, NULL);

		fp = fopen(opt_p, "w+");
		if (!fp) {
			DEBUG(LOG_ERR, "failed to open file '%s': %s\n",
			      opt_p, strerror(errno));
			exit(1);
		}
	}

	if (daemon(0, 0) < 0) {
		DEBUG(LOG_ERR, "failed to daemon(): %s\n", strerror(errno));
		unlink(opt_p);
		exit(1);
	}
#if ENABLE_DEBUG
	openlog(NINFOD, 0, LOG_USER);
#endif
	daemonized = 1;

	if (fp) {
		fprintf(fp, "%d\n", getpid());
		fclose(fp);
	}
}

/* --------- */
#ifdef HAVE_LIBCAP
<<<<<<< HEAD
static const cap_value_t caps[] = { CAP_NET_RAW, };
=======
static const cap_value_t caps[] = { CAP_NET_RAW, CAP_SETUID };
>>>>>>> 2b83ad57
#else
static uid_t euid;
#endif

static void limit_capabilities(void)
{
#ifdef HAVE_LIBCAP
	cap_t cap_p;

	cap_p = cap_init();
	if (!cap_p) {
		DEBUG(LOG_ERR, "cap_init: %s\n", strerror(errno));
		exit(-1);
        }

<<<<<<< HEAD
	if (cap_set_flag(cap_p, CAP_PERMITTED, 1, caps, CAP_SET) < 0 ||
=======
	/* net_raw + setuid / net_raw */
	if (cap_set_flag(cap_p, CAP_PERMITTED, 2, caps, CAP_SET) < 0 ||
>>>>>>> 2b83ad57
	    cap_set_flag(cap_p, CAP_EFFECTIVE, 1, caps, CAP_SET) < 0) {
		DEBUG(LOG_ERR, "cap_set_flag: %s\n", strerror(errno));
		exit(-1);
	}

	if (cap_set_proc(cap_p) < 0) {
		DEBUG(LOG_ERR, "cap_set_proc: %s\n", strerror(errno));
		if (errno != EPERM)
			exit(-1);
	}

	if (prctl(PR_SET_KEEPCAPS, 1) < 0) {
		DEBUG(LOG_ERR, "prctl: %s\n", strerror(errno));
		exit(-1);
	}

<<<<<<< HEAD
	if (setuid(getuid()) < 0) {
		DEBUG(LOG_ERR, "setuid: %s\n", strerror(errno));
		exit(-1);
	}

	if (prctl(PR_SET_KEEPCAPS, 0) < 0) {
		DEBUG(LOG_ERR, "prctl: %s\n", strerror(errno));
		exit(-1);
	}

=======
>>>>>>> 2b83ad57
	if (cap_free(cap_p) < 0) {
		DEBUG(LOG_ERR, "cap_free: %s\n", strerror(errno));
		exit(-1);
	}
#else
	euid = geteuid();
#endif
}

static void drop_capabilities(void)
{
#ifdef HAVE_LIBCAP
	cap_t cap_p;

	cap_p = cap_init();
	if (!cap_p) {
		DEBUG(LOG_ERR, "cap_init: %s\n", strerror(errno));
		exit(-1);
	}

<<<<<<< HEAD
=======
	/* setuid / setuid */
	if (cap_set_flag(cap_p, CAP_PERMITTED, 1, caps + 1, CAP_SET) < 0 ||
	    cap_set_flag(cap_p, CAP_EFFECTIVE, 1, caps + 1, CAP_SET) < 0) {
		DEBUG(LOG_ERR, "cap_set_flag: %s\n", strerror(errno));
		exit(-1);
	}

	if (cap_set_proc(cap_p) < 0) {
		DEBUG(LOG_ERR, "cap_set_proc: %s\n", strerror(errno));
		exit(-1);
	}

	if (seteuid(opt_u ? opt_u : getuid()) < 0) {
		DEBUG(LOG_ERR, "setuid: %s\n", strerror(errno));
		exit(-1);
	}

	if (prctl(PR_SET_KEEPCAPS, 0) < 0) {
		DEBUG(LOG_ERR, "prctl: %s\n", strerror(errno));
		exit(-1);
	}

	if (cap_clear(cap_p) < 0) {
		DEBUG(LOG_ERR, "cap_clear: %s\n", strerror(errno));
		exit(-1);
	}

>>>>>>> 2b83ad57
	if (cap_set_proc(cap_p) < 0) {
		DEBUG(LOG_ERR, "cap_set_proc: %s\n", strerror(errno));
		exit(-1);
	}

	if (cap_free(cap_p) < 0) {
		DEBUG(LOG_ERR, "cap_free: %s\n", strerror(errno));
		exit(-1);
	}
<<<<<<< HEAD
=======

>>>>>>> 2b83ad57
#else
	if (setuid(getuid()) < 0) {
		DEBUG(LOG_ERR, "setuid: %s\n", strerror(errno));
		exit(-1);
	}
#endif
}

/* --------- */
static void parse_args(int argc, char **argv)
{
	int c;
	unsigned long val;
	char *ep;

	/* parse options */
	while ((c = getopt(argc, argv, "dhvp:u:")) != -1) {
		switch(c) {
		case 'd':	/* debug */
			opt_d = 1;
			break;
		case 'v':	/* verbose */
			opt_v = 1;
			break;
		case 'p':
			opt_p = optarg;
			break;
		case 'u':
			val = strtoul(optarg, &ep, 10);
			if (!optarg || *ep) {
				struct passwd *pw = getpwnam(optarg);
				if (!pw) {
					DEBUG(LOG_ERR, "No such user: %s", optarg);
					exit(1);
				}
				opt_u = pw->pw_uid;
			} else
				opt_u = val;
			break;
		case 'h':	/* help */
		default:
			opt_h = 1;
			break;
		}
	}

	argc -= optind;
#if 0
	argv += optind;
#endif

	if (argc)
		opt_h = 1;
}

static void print_copying(void) {
	fprintf(stderr,
		"Node Information Daemon\n"
		"Copyright (C)2002 USAGI/WIDE Project.  All Rights Reserved.\n"
		"\n"
	);
}

static void print_usage(void) {
	fprintf(stderr, 
		"Usage: %s [-d] [-p pidfile] [-u user] [-h] [-v]\n\n",
		appname
	);
}

/* --------- */
int main (int argc, char **argv)
{
	int sock_errno = 0;
	int c;

	appname = argv[0];

	limit_capabilities();

	sock = open_sock();
	if (sock < 0)
		sock_errno = errno;

	parse_args(argc, argv);

	drop_capabilities();

	if (opt_h || opt_v)
		print_copying();
	if (opt_h) {
		print_usage();
		exit(1);
	}

	if (sock_errno) {
		DEBUG(LOG_ERR, "socket: %s\n", strerror(sock_errno));
		exit(1);
	}

	if (!opt_d)
		do_daemonize();

	/* initialize */
	if (init_sock(sock) < 0)
		exit(1);

	init_core(1);

	/* main loop */
	while(1) {
		struct packetcontext *p;
		struct icmp6_hdr *icmph;
#if ENABLE_DEBUG
		char saddrbuf[NI_MAXHOST];
		int gni;
#endif 

		init_core(0);

		p = ni_malloc(sizeof(*p));
		if (!p) {
			DEBUG(LOG_WARNING, "%s(): failed to allocate packet context; sleep 1 sec.\n",
			      __func__);
			sleep(1);
			continue;
		}

		while (1) {
			memset(p, 0, sizeof(*p));
			p->sock = sock;

			if (ni_recv(p) < 0) {
				if (errno == EAGAIN || errno == EINTR)
					continue;
				/* XXX: syslog */
				continue;
			}
			break;
		}

#if ENABLE_DEBUG
		gni = getnameinfo((struct sockaddr *)&p->addr,
				  p->addrlen,
				  saddrbuf, sizeof(saddrbuf),
				  NULL, 0,
				  NI_NUMERICHOST);
		if (gni)
			sprintf(saddrbuf, "???");
#endif
		init_core(0);

		if (p->querylen < sizeof(struct icmp6_hdr)) {
			ni_free(p);
			DEBUG(LOG_WARNING, "Too short icmp message from %s\n", saddrbuf);
			continue;
		}

		icmph = (struct icmp6_hdr *)p->query;

		DEBUG(LOG_DEBUG,
		      "type=%d, code=%d, cksum=0x%04x\n",
		      icmph->icmp6_type, icmph->icmp6_code,
		      ntohs(icmph->icmp6_cksum));

		if (icmph->icmp6_type != ICMP6_NI_QUERY) {
			DEBUG(LOG_WARNING,
			      "Strange icmp type %d from %s\n", 
			      icmph->icmp6_type, saddrbuf);
			ni_free(p);
			continue;
		}

		pr_nodeinfo(p);	/* this frees p */
	}
}
<|MERGE_RESOLUTION|>--- conflicted
+++ resolved
@@ -98,13 +98,10 @@
 # include <syslog.h>
 #endif
 
-<<<<<<< HEAD
-=======
 #if HAVE_PWD_H
 # include <pwd.h>
 #endif
 
->>>>>>> 2b83ad57
 #if HAVE_SYS_CAPABILITY_H
 # include <sys/prctl.h>
 # include <sys/capability.h>
@@ -427,11 +424,7 @@
 
 /* --------- */
 #ifdef HAVE_LIBCAP
-<<<<<<< HEAD
-static const cap_value_t caps[] = { CAP_NET_RAW, };
-=======
 static const cap_value_t caps[] = { CAP_NET_RAW, CAP_SETUID };
->>>>>>> 2b83ad57
 #else
 static uid_t euid;
 #endif
@@ -447,12 +440,8 @@
 		exit(-1);
         }
 
-<<<<<<< HEAD
-	if (cap_set_flag(cap_p, CAP_PERMITTED, 1, caps, CAP_SET) < 0 ||
-=======
 	/* net_raw + setuid / net_raw */
 	if (cap_set_flag(cap_p, CAP_PERMITTED, 2, caps, CAP_SET) < 0 ||
->>>>>>> 2b83ad57
 	    cap_set_flag(cap_p, CAP_EFFECTIVE, 1, caps, CAP_SET) < 0) {
 		DEBUG(LOG_ERR, "cap_set_flag: %s\n", strerror(errno));
 		exit(-1);
@@ -469,19 +458,6 @@
 		exit(-1);
 	}
 
-<<<<<<< HEAD
-	if (setuid(getuid()) < 0) {
-		DEBUG(LOG_ERR, "setuid: %s\n", strerror(errno));
-		exit(-1);
-	}
-
-	if (prctl(PR_SET_KEEPCAPS, 0) < 0) {
-		DEBUG(LOG_ERR, "prctl: %s\n", strerror(errno));
-		exit(-1);
-	}
-
-=======
->>>>>>> 2b83ad57
 	if (cap_free(cap_p) < 0) {
 		DEBUG(LOG_ERR, "cap_free: %s\n", strerror(errno));
 		exit(-1);
@@ -502,8 +478,6 @@
 		exit(-1);
 	}
 
-<<<<<<< HEAD
-=======
 	/* setuid / setuid */
 	if (cap_set_flag(cap_p, CAP_PERMITTED, 1, caps + 1, CAP_SET) < 0 ||
 	    cap_set_flag(cap_p, CAP_EFFECTIVE, 1, caps + 1, CAP_SET) < 0) {
@@ -531,7 +505,6 @@
 		exit(-1);
 	}
 
->>>>>>> 2b83ad57
 	if (cap_set_proc(cap_p) < 0) {
 		DEBUG(LOG_ERR, "cap_set_proc: %s\n", strerror(errno));
 		exit(-1);
@@ -541,10 +514,7 @@
 		DEBUG(LOG_ERR, "cap_free: %s\n", strerror(errno));
 		exit(-1);
 	}
-<<<<<<< HEAD
-=======
-
->>>>>>> 2b83ad57
+
 #else
 	if (setuid(getuid()) < 0) {
 		DEBUG(LOG_ERR, "setuid: %s\n", strerror(errno));
